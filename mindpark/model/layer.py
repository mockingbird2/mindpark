--- conflicted
+++ resolved
@@ -3,14 +3,9 @@
 
 
 def conv2d(x, filters, size, stride, activation=tf.nn.relu, pool=None):
-<<<<<<< HEAD
-    x = slim.conv2d(x, filters, [size, size], stride, data_format=None,
-                    padding='VALID', rate=1, activation_fn=activation)
-=======
     x = tf.contrib.layers.convolution2d(
         x, filters, [size, size], stride, 'VALID',
         activation_fn=activation)
->>>>>>> c1d7102f
     if pool:
         pool = [1, pool, pool, 1]
         x = tf.nn.max_pool(x, pool, pool, 'VALID')
